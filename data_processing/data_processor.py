--- conflicted
+++ resolved
@@ -21,16 +21,9 @@
         dates = df["date"].tolist()
         bid_prices = df["bid_price"].tolist()
         ask_prices = df["ask_price"].tolist()
-<<<<<<< HEAD
-        with_prompt_values = df["with_prompt"].tolist()
-        without_prompt_values = df["without_prompt"].tolist()
+        news_sentiments = df["competitor_label"].tolist()
 
         if self.model_config.MODEL_NAME == 'toto' or self.model_config.MODEL_NAME == 'chronos':
-=======
-        news_sentiments = df["competitor_label"].tolist()
-        
-        if self.model_config.MODEL_NAME == 'toto':
->>>>>>> 6913fc9a
             mid_price_series = df["mid_price"].values
         else:
             mid_price_series = TimeSeries.from_dataframe(df, value_cols=["mid_price"])
