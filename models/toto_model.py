--- conflicted
+++ resolved
@@ -49,7 +49,6 @@
     def split_and_scale_data(self, train_ratio=0.5, validation_ratio=0.1):
         """Prepare data with proper train/test split and no data leakage"""
         # Extract raw data
-<<<<<<< HEAD
         dates, bid_prices, ask_prices, mid_prices, with_prompt_values, without_prompt_values = self.data_processor.extract_price_time_series()
 
         # Calculate indices for splitting
@@ -59,38 +58,6 @@
 
         # Split mid price series into train/validation/test
         train_series, val_series, test_series = self._split_mid_price_series(mid_prices, train_end_index, validation_end_index)
-
-        # Scale data
-        scaled_series = self._scale_series_data(train_series, val_series, test_series)
-
-        # Process test data
-        test_data = self._process_test_data(
-            dates=dates[validation_end_index:],
-            bid_prices=bid_prices[validation_end_index:],
-            ask_prices=ask_prices[validation_end_index:],
-            without_prompt=without_prompt_values[validation_end_index:],
-            with_prompt=with_prompt_values[validation_end_index:]
-        )
-=======
-        try:
-            dates, bid_prices, ask_prices, mid_price_series, with_prompt_values, without_prompt_values = (
-                self.data_processor.extract_price_time_series()
-            )
-        except Exception as e:
-            print(f"Error extracting time series data: {e}")
-            raise
-
-        # Calculate split indices to prevent data leakage
-        total_length = len(mid_price_series)
-        self.train_size = int(total_length * self.train_ratio)
-
-        print(f"Total data points: {total_length}")
-        print(f"Training data points: {self.train_size}")
-        print(f"Test data points: {total_length - self.train_size}")
-
-        # Split the data - No overlap between train and test
-        train_data = mid_price_series[:self.train_size]
-        test_data = mid_price_series[self.train_size:]
 
         # Fit scaler ONLY on training data to prevent data leakage
         self.scaler.fit(train_data.reshape(-1, 1))
@@ -104,28 +71,14 @@
             "feature_range": self.scaler.feature_range
         }
 
-        # Scale training and test data separately
-        train_scaled = self.scaler.transform(train_data.reshape(-1, 1)).flatten()
-        test_scaled = self.scaler.transform(test_data.reshape(-1, 1)).flatten()
-
-        # Store scaled data
-        self.full_scaled_data = np.concatenate([train_scaled, test_scaled])
-
-        # Store metadata
-        self.test_start_idx = self.train_size
-        self.original_mid_prices = mid_price_series
-
-        # Test metadata - Offset by INPUT_CHUNK_LENGTH to prevent data leakage
-        self.test_dates = dates[self.train_size + self.input_chunk_length:]
-        self.test_bid_prices = bid_prices[self.train_size + self.input_chunk_length:]
-        self.test_ask_prices = ask_prices[self.train_size + self.input_chunk_length:]
-        self.test_with_prompt = with_prompt_values[self.train_size + self.input_chunk_length:]
-        self.test_without_prompt = without_prompt_values[self.train_size + self.input_chunk_length:]
-        self.test_true_values = test_data[self.input_chunk_length:]  # Original scale, offset
-
-        print(f"Scaler fitted on training data - Min: {train_data.min():.6f}, Max: {train_data.max():.6f}")
-        print(f"Test data range - Min: {test_data.min():.6f}, Max: {test_data.max():.6f}")
->>>>>>> 507864e9
+        # Process test data
+        test_data = self._process_test_data(
+            dates=dates[validation_end_index:],
+            bid_prices=bid_prices[validation_end_index:],
+            ask_prices=ask_prices[validation_end_index:],
+            without_prompt=without_prompt_values[validation_end_index:],
+            with_prompt=with_prompt_values[validation_end_index:]
+        )
 
         return (*scaled_series, *test_data)
     
@@ -160,13 +113,8 @@
         """Make prediction for a batch of input sequences"""
 
         # Convert to tensor (BATCH_SIZE, INPUT_CHUNK_LENGTH)
-<<<<<<< HEAD
-        batch_tensor = torch.FloatTensor(input_sequences).to(self.device)
-
-=======
         batch_array = np.array(input_sequences, dtype=np.float32)
         batch_tensor = torch.FloatTensor(batch_array).to(self.device)
->>>>>>> 507864e9
         timestamp_seconds = torch.zeros_like(batch_tensor).to(self.device)
 
         time_interval_seconds = torch.full((batch_tensor.size(0),), TIME_INTERVAL_SECONDS, dtype=torch.float32).to(self.device)
@@ -202,16 +150,9 @@
         # Generate predictions sequentially
         scaled_predictions = []
 
-        for batch_idx in range(0, num_predictions, self.model_config.BATCH_SIZE):
-            # Calculate batch boundaries
-            batch_start = batch_idx
-            batch_end = min(batch_idx + self.model_config.BATCH_SIZE, num_predictions)
-            batch_size_actual = batch_end - batch_start
-
-<<<<<<< HEAD
-            # Create batch of input sequences
-            batch_sequences = []
-=======
+        # Get all valid prediction indices - offset by INPUT_CHUNK_LENGTH to prevent data leakage
+        valid_indices = list(range(test_start + self.input_chunk_length, total_points))
+
         for batch_idx in range(0, len(valid_indices), self.batch_size):
             batch_slice = valid_indices[batch_idx : batch_idx + self.batch_size]
             batch_num = batch_idx // self.batch_size + 1
@@ -219,22 +160,8 @@
             
             print(f"Batch {batch_num}/{total_batches} = predicting for the following indices {batch_slice[0]} - {batch_slice[-1]}")
 
-            # Create batch sequences
+            # Create batch of input sequences
             batch_sequences = []
-            for i in batch_slice:
-                sequence = scaled_data[i - self.input_chunk_length : i]
-                batch_sequences.append(sequence)
-            
-            print(f"Batch {batch_num} = {len(batch_sequences)} sequences of length {len(batch_sequences[0])}")
-
-            batch_predictions = self.predict_future_values(batch_sequences)
-            print(f"Batch {batch_num} = {batch_predictions} batch predictions")
-
-            # Store results and log predictions during collection
-            for i, global_idx in enumerate(batch_slice):
-                prediction = batch_predictions[i]
-                true_value = scaled_data[global_idx]
->>>>>>> 507864e9
 
             for pred_idx in range(batch_start, batch_end):
                 # Get the sequence for this prediction
@@ -242,18 +169,23 @@
                 end_idx = pred_idx + self.model_config.INPUT_CHUNK_LENGTH
                 sequence = test_series[start_idx:end_idx]
                 batch_sequences.append(sequence)
-
-            # Convert to numpy array for batch processing
-            batch_input = np.array(batch_sequences, dtype=np.float32)
             
-            # Get predictions for this batch
-            batch_predictions = self.predict_future_values(batch_input)
-            
-            # Validate prediction count matches expected batch size
-            if len(batch_predictions) != batch_size_actual:
-                print(f"Warning: Expected {batch_size_actual} predictions, got {len(batch_predictions)}")
-            
-            scaled_predictions.extend(batch_predictions)
+            print(f"Batch {batch_num} = {len(batch_sequences)} sequences of length {len(batch_sequences[0])}")
+
+            batch_predictions = self.predict_future_values(batch_sequences)
+            print(f"Batch {batch_num} = {batch_predictions} batch predictions")
+
+            # Store results and log predictions during collection
+            for i, global_idx in enumerate(batch_slice):
+                prediction = batch_predictions[i]
+                true_value = scaled_data[global_idx]
+
+                predictions_scaled.append(prediction)
+                prediction_indices.append(global_idx)
+
+                # Inline progress log
+                # if global_idx % 100 == 0 or global_idx == test_start:
+                print(f"Index {global_idx}: Predicted {prediction:.6f}, True {true_value:.6f}")
 
         # Inverse transform and align metadata
         predicted_values = self.scaler.inverse_transform(
