--- conflicted
+++ resolved
@@ -11,9 +11,6 @@
 from datetime import datetime
 import matplotlib.pyplot as plt
 
-<<<<<<< HEAD
-def plot_prediction_comparison(true_values, predicted_values, model_config):
-=======
 # importing to set up reproducibility 
 import os
 os.environ["CUBLAS_WORKSPACE_CONFIG"] = ":4096:8"
@@ -32,7 +29,6 @@
 
 
 def plot_prediction_comparison(true_values, predicted_values, model_name, output_dir):
->>>>>>> 507864e9
     """Plot true vs predicted values and save the figure."""
     plt.plot(true_values, color='blue', label='True')
     plt.plot(predicted_values, color='red', label=f'{model_config.MODEL_NAME} Prediction')
@@ -90,11 +86,6 @@
         true_values = generated_values['true_values']
     elif model_config.MODEL_NAME == 'toto':
         predictor = TotoFinancialForecastingModel(dataProcessor, model_config)
-<<<<<<< HEAD
-        train_series, valid_series, test_series, test_dates, test_bid_prices, test_ask_prices, test_with_prompt, test_without_prompt = predictor.split_and_scale_data()
-        predicted_values = predictor.generate_predictions(test_series)
-        true_values = predictor.get_true_values(test_series)
-=======
         generated_values = predictor.generate_predictions()
         predicted_values = generated_values['predicted_values']
         true_values = generated_values['true_values']
@@ -115,7 +106,6 @@
         test_ask_prices = generated_values.get('test_ask_prices', [])
         test_with_prompt = generated_values.get('test_with_prompt', [])
         test_without_prompt = generated_values.get('test_without_prompt', [])
->>>>>>> 507864e9
     else:
         predictor = DartsFinancialForecastingModel(dataProcessor, model_config)
         train_series, valid_series, test_series, test_dates, test_bid_prices, test_ask_prices, test_with_prompt, test_without_prompt = predictor.split_and_scale_data()
